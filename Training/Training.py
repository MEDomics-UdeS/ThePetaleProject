--- conflicted
+++ resolved
@@ -22,24 +22,11 @@
         :param device: the device where we want to run our training, this parameter can take two values : "cpu" or "gpu"
 
         """
-<<<<<<< HEAD
+
         # we save the model in the attribute model
         self.model = model
 
     def cross_valid(self, datasets, metric, k=5, trial=None):
-=======
-        if not isinstance(model, Module):
-            raise ValueError('model argument must inherit from torch.nn.Module')
-
-        # We save the model in the attribute model
-        self.model = model
-
-        # We save the criterion of that model in the attribute criterion
-        self.criterion = model.criterion_function
-
-    def fit(self, train_set, val_set, batch_size, lr, weight_decay, epochs, early_stopping_activated=True,
-            patience=5, seed=None, device="cpu", trial=None, metric=None):
->>>>>>> 6dd5eda1
         """
             Method that will perform a k-fold cross validation on the model
 
@@ -62,7 +49,6 @@
                 train_set, test_set = datasets[i]["train"], datasets[i]["test"]
                 valid_set = None
 
-
             # we train our model with this train and validation dataset
             self.fit(train_set=train_set, val_set=valid_set)
 
@@ -96,7 +82,6 @@
         """
         Creates a  Trainer that will train and evaluate a Neural Network model.
 
-<<<<<<< HEAD
         :param batch_size: int that represent the size of the batches to be used in the train data loader
         :param lr: the learning rate
         :param weight_decay: the L2 penalty
@@ -133,80 +118,38 @@
 
 
         :return: two lists containing the training losses and the validation losses
-=======
-        :param train_set: PetaleDataset containing the training set
-        :param val_set: PetaleDataset containing the valid set
-        :param batch_size: Int representing the size of the batches to be used in the train data loader
-        :param lr: Learning rate
-        :param weight_decay: L2 penalty
-        :param epochs: Number of times that the learning algorithm will work through the entire training dataset
-        :param early_stopping_activated: Boolean indicating if we want to early stop
-                                         the training when the validation loss stops decreasing
-        :param patience: Int representing how long to wait after last time validation loss improved.
-        :param seed: The starting point in generating random numbers
-        :param device: Device where we want to run our training, this parameter can take two values : "cpu" or "gpu"
-        :param trial: Optuna Trial to report intermediate value
-        :param metric: a function that takes the output of the model and the target and returns the metric we want to
-        measure
-
-        :return: Two lists containing the training losses and the validation losses
->>>>>>> 6dd5eda1
         """
 
         if self.seed is not None:
             manual_seed(self.seed)
 
-<<<<<<< HEAD
-        # the maximum value of the batch size is the size of the trainset
-        if train_set.__len__() < self.batch_size:
-            batch_size = train_set.__len__()
-
-        # we create the the train data loader
+        # The maximum value of the batch size is the size of the trainset
+        if len(train_set) < self.batch_size:
+            self.batch_size = len(train_set)
+
+        # We create the the train data loader
         if len(train_set) % self.batch_size == 1:
             train_loader = DataLoader(train_set, batch_size=self.batch_size, shuffle=True, drop_last=True)
-=======
-        # The maximum value of the batch size is the size of the trainset
-        if len(train_set) < batch_size:
-            batch_size = len(train_set)
-
-        # We create the the train data loader
-        if len(train_set) % batch_size == 1:
-            train_loader = DataLoader(train_set, batch_size=batch_size, shuffle=True, drop_last=True)
->>>>>>> 6dd5eda1
         else:
             train_loader = DataLoader(train_set, batch_size=self.batch_size, shuffle=True)
 
         # We create the the validation data loader
         val_loader = DataLoader(val_set, batch_size=len(val_set))
 
-<<<<<<< HEAD
         # we create the optimizer
         optimizer = optim.Adam(params=self.model.parameters(), lr=self.lr, weight_decay=self.weight_decay)
-=======
-        # We create the optimizer
-        optimizer = optim.Adam(params=self.model.parameters(), lr=lr, weight_decay=weight_decay)
->>>>>>> 6dd5eda1
 
         # We initialize two empty lists to store the training loss and the validation loss
         training_loss, valid_loss = [], []
 
-<<<<<<< HEAD
         # we init the early stopping class
         early_stopping = EarlyStopping(patience=self.patience)
-=======
-        # We init the early stopping object
-        early_stopping = EarlyStopping(patience=patience)
-
->>>>>>> 6dd5eda1
+
         # we declare the variable which will hold the device we’re training on 
         device = device_("cuda" if cuda.is_available() and self.device == "gpu" else "cpu")
 
-<<<<<<< HEAD
         for epoch in tqdm(range(self.epochs)):
-=======
-        for epoch in tqdm(range(epochs)):
-
->>>>>>> 6dd5eda1
+
             ###################
             # train the model #
             ###################
@@ -259,53 +202,27 @@
             # Record validation loss
             valid_loss.append(val_epoch_loss)
 
-            if metric is not None:
-                intermediate_score = metric(preds, y)
-
-<<<<<<< HEAD
+            if self.metric is not None:
+                intermediate_score = self.metric(preds, y)
+
+            if self.trial is not None:
+                # we report the score to optuna
+                self.trial.report(intermediate_score, step=epoch)
+                # we prune the trial if it should be pruned
+                if self.trial.should_prune():
+                    raise TrialPruned()
+
+            # We look for early stopping
             if self.early_stopping_activated:
-                early_stopping(val_epoch_loss / len(val_loader), self.model)
-=======
-            if trial is not None:
-                # we report the score to optuna
-                trial.report(intermediate_score, step=epoch)
-                # we prune the trial if it should be pruned
-                if trial.should_prune():
-                    raise TrialPruned()
-
-            # We look for early stopping
-            if early_stopping_activated:
                 early_stopping(val_epoch_loss, self.model)
 
->>>>>>> 6dd5eda1
             if early_stopping.early_stop:
                 break
 
         return training_loss, valid_loss
 
-<<<<<<< HEAD
     def predict(self, x_cont, x_cat):
         return self.model(x_cont, x_cat).float()
-=======
-    def cross_valid(self, datasets, batch_size, lr, weight_decay, epochs, metric, k=5, early_stopping_activated=True,
-                    patience=5, trial=None, seed=None):
-        """
-        Method that will perform a k-fold cross validation on the model
-
-        :param datasets: Petale Datasets representing all the train and test sets to be used in the cross validation
-        :param batch_size: int that represent the size of the batches to be used in the train data loader
-        :param lr: the learning rate
-        :param weight_decay: the L2 penalty
-        :param k: number of folds
-        :param metric: a function that takes the output of the model and the target and returns the metric we want to
-        measure
-        :param epochs: number times that the learning algorithm will work through the entire training dataset
-        :param early_stopping_activated: boolean indicating if we want to early stop the training when the validation
-        loss stops decreasing
-        :param patience: int representing how long to wait after last time validation loss improved.
-        :param trial: Optuna Trial to report intermediate value
-        :param seed: the starting point in generating random numbers
->>>>>>> 6dd5eda1
 
 
 class RFTrainer(Trainer):
@@ -313,21 +230,9 @@
         """
         Creates a  Trainer that will train and evaluate a Random Forest model.
 
-<<<<<<< HEAD
         :param model: the model to be trained
         """
         super().__init__(model)
-=======
-        # we initialize an empty list to store the scores
-        score = []
-        for i in range(k):
-            # we the get the train and the validation datasets of the step we are currently in
-            train_set, valid_set, test_set = datasets[i]["train"], datasets[i]["valid"], datasets[i]["test"]
-            # we train our model with this train and validation dataset
-            self.fit(train_set=train_set, val_set=valid_set, batch_size=batch_size, lr=lr, weight_decay=weight_decay,
-                     epochs=epochs, early_stopping_activated=early_stopping_activated, patience=patience, seed=seed,
-                     trial=trial, metric=metric)
->>>>>>> 6dd5eda1
 
     def fit(self, train_set, val_set=None):
         """
@@ -336,12 +241,7 @@
         :param train_set: Pandas dataframe containing the training set
         """
 
-<<<<<<< HEAD
         self.model.fit(train_set.X_cont, train_set.y)
-=======
-            # we save the score
-            score.append(intermediate_score)
->>>>>>> 6dd5eda1
 
     def predict(self, x_cont, x_cat=None):
         return self.model.predict(x_cont)
