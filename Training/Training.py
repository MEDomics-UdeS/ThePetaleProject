"""
Authors : Mitiche

Files that contains class related to the Training of the models

"""
from .EarlyStopping import EarlyStopping
from torch.nn import Module
from torch.utils.data import DataLoader, Subset
from torch import optim, manual_seed, cuda, tensor
from torch import device as device_
from tqdm import tqdm
from optuna import TrialPruned


class Trainer:
<<<<<<< HEAD
    def __init__(self, model, metric, device="cpu"):
=======

    def __init__(self, model):
>>>>>>> 508ae48c
        """
        Creates a Trainer that will train and evaluate a given model.

        :param model: the model to be trained
        :param device: the device where we want to run our training, this parameter can take two values : "cpu" or "gpu"
        :param metric: a function that takes the output of the model and the target and returns  the metric we want
            to optimize
        """
<<<<<<< HEAD
=======
        assert isinstance(model, Module), 'model argument must inherit from torch.nn.Module'
>>>>>>> 508ae48c

        # We save the model in the attribute model
        self.model = model

        # We save the attribute device
        self.device = device

        # We save the metric
        self.metric = metric

<<<<<<< HEAD
    def cross_valid(self, datasets, k=5):
=======
    def fit(self, train_set, val_set, batch_size, lr, weight_decay, epochs, early_stopping_activated=True,
            patience=10, device="cpu", trial=None, metric=None, seed=None):
>>>>>>> 508ae48c
        """
            Method that will perform a cross validation on the model

            :param datasets: Petale Datasets representing all the train, test, and valid sets to be used in the cross
             validation
            :param k: Number of folds#



            :return: The score after performing the cross validation
        """

        # We initialize an empty list to store the scores
        score = []
        for i in range(k):

            # We the get the train, test, valid sets of the step we are currently in
            train_set, test_set, valid_set = self.get_datasets(datasets[i])

            # we train our model with the train and valid sets
            self.fit(train_set=train_set, val_set=valid_set)

            # We extract x_cont, x_cat and target from the test set
            x_cont, x_cat, target = self.extract_data(test_set)

            # We calculate the score with the help of the metric function
            intermediate_score = self.metric(self.predict(x_cont=x_cont, x_cat=x_cat), target)

            # We save the score
            score.append(intermediate_score)

        # We return the final score of the cross validation
        return sum(score) / len(score)

    @staticmethod
    def extract_batch(batch_list, device):
        """
        Extracts the continuous data (X_cont), the categorical data (X_cat) and the ground truth (y)

        :param batch_list: list containing a batch from dataloader
        :param device: "cpu" or "gpu"
        :return: 3 tensors
        """

        if len(batch_list) > 2:
            x_cont, x_cat, y = batch_list
            x_cont, x_cat, y = x_cont.to(device), x_cat.to(device), y.to(device)
        else:
            x_cont, y = batch_list
            x_cont, y = x_cont.to(device), y.to(device)
            x_cat = None

        return x_cont, x_cat, y

    @staticmethod
    def extract_data(dataset):
        """
        Method to extract the continuous data, categorical data, and the target

        :param dataset: PetaleDataset or PetaleDataframe containing the data

        :return: Python tuple containing the continuous data, categorical data, and the target
        """
        x_cont = dataset.X_cont
        target = dataset.y
        if dataset.X_cat is not None:
            x_cat = dataset.X_cat
        else:
            x_cat = None

<<<<<<< HEAD
        return x_cont, x_cat, target

    @staticmethod
    def get_datasets(dataset_dictionary):
        """
        Method to extract the train, test, and valid sets

        :param dataset_dictionary: Python dictionary that contains the three sets

        :return: Python tuple containing the train, test, and valid sets
        """
        return dataset_dictionary["train"], dataset_dictionary["test"], dataset_dictionary["valid"]


class NNTrainer(Trainer):
    def __init__(self, model, metric, lr, batch_size, weight_decay, epochs, early_stopping_activated=True,
                 patience=5, seed=None, device="cpu", trial=None):
        """
        Creates a  Trainer that will train and evaluate a Neural Network model.

        :param batch_size: Int that represents the size of the batches to be used in the train data loader
        :param lr: the learning rate
        :param weight_decay: The L2 penalty
        :param epochs: Number of epochs to train the training dataset
        :param early_stopping_activated: Bool indicating if we want to early stop the training when the validation
        loss stops decreasing
        :param patien
        ce: Int representing how long to wait after last time validation loss improved.
        :param seed: The starting point in generating random numbers
        :param device: The device where we want to run our training, this parameter can take two values : "cpu" or "gpu"
        :param model: Neural network model to be trained
        """

        super().__init__(model=model, metric=metric, device=device)

        if not isinstance(self.model, Module):
            raise ValueError('model argument must inherit from torch.nn.Module')

        # we save the criterion of that model in the attribute criterion
        self.criterion = model.criterion_function
        self.batch_size = batch_size
        self.lr = lr
        self.weight_decay = weight_decay
        self.epochs = epochs
        self.early_stopping_activated = early_stopping_activated
        self.patience = patience
        self.seed = seed
        self.trial = trial

    def fit(self, train_set, val_set):
        """
        Method that will fit the model to the given data

        :param train_set: Petale Dataset containing the training set
        :param val_set: Petale Dataset containing the valid set
=======
        :param train_set: PetaleDataset containing the training set
        :param val_set: PetaleDataset containing the valid set
        :param batch_size: Int representing the size of the batches to be used in the train data loader
        :param lr: Learning rate
        :param weight_decay: L2 penalty
        :param epochs: Number of times that the learning algorithm will work through the entire training dataset
        :param early_stopping_activated: Boolean indicating if we want to early stop
                                         the training when the validation loss stops decreasing
        :param patience: Int representing how long to wait after last time validation loss improved.
        :param device: Device where we want to run our training, this parameter can take two values : "cpu" or "gpu"
        :param trial: Optuna Trial to report intermediate value
        :param metric: A function that takes the output of the model and the target and returns the metric we want to
                       measure
        :param seed: The starting point in generating random numbers
>>>>>>> 508ae48c


        :return: Two python lists containing the training losses and the validation losses
        """

<<<<<<< HEAD
        if self.seed is not None:
            manual_seed(self.seed)
=======
        assert (trial is None and metric is None) or (trial is not None and metric is not None)

        # Seed is left to None if fit his called by NNEvaluator
        if seed is not None:
            manual_seed(seed)
>>>>>>> 508ae48c

        # The maximum value of the batch size is the size of the train set
        if len(train_set) < self.batch_size:
            self.batch_size = len(train_set)

        # We create the train data loader
        if len(train_set) % self.batch_size == 1:
            train_loader = DataLoader(train_set, batch_size=self.batch_size, shuffle=True, drop_last=True)
        else:
            train_loader = DataLoader(train_set, batch_size=self.batch_size, shuffle=True)

        # We create the validation data loader
        val_loader = DataLoader(val_set, batch_size=len(val_set))

        # we create the optimizer
        optimizer = optim.Adam(params=self.model.parameters(), lr=self.lr, weight_decay=self.weight_decay)

        # We initialize two empty lists to store the training loss and the validation loss
        training_loss, valid_loss = [], []

        # We init the early stopping class
        early_stopping = EarlyStopping(patience=self.patience)

        # We declare the variable which will hold the device we’re training on
        device = device_("cuda" if cuda.is_available() and self.device == "gpu" else "cpu")

<<<<<<< HEAD
        for epoch in tqdm(range(self.epochs)):
=======
        # We declare a tqdm loading bar
        bar = tqdm(range(epochs), position=0, leave=True)
        bar.set_description(f'Epoch 0')
        bar.set_postfix_str(s=f"Loss : NaN")

        for epoch in range(epochs):
>>>>>>> 508ae48c

            ###################
            # train the model #
            ###################

            # Prep model for training
            self.model.train()
            epoch_loss = 0

            for item in train_loader:
                # We extract the continuous data x_cont, the categorical data x_cat
                # and the correct predictions y
                x_cont, x_cat, y = self.extract_batch(item, device)

                # We clear the gradients of all optimized variables
                optimizer.zero_grad()

                # We perform the forward pass: compute predicted outputs by passing inputs to the model
                preds = self.model(x_cont=x_cont, x_cat=x_cat)

                # We calculate the loss
                loss = self.criterion(preds, y)
                epoch_loss += loss.item()

                # We perfrom the backward pass: compute gradient of the loss with respect to model parameters
                loss.backward()

                # We perform a single optimization step (parameter update)
                optimizer.step()

<<<<<<< HEAD
            # We record training loss
            training_loss.append(epoch_loss / len(train_loader))
=======
            mean_epoch_loss = epoch_loss / len(train_loader)
            bar.set_description(f'Epoch {epoch}')
            bar.set_postfix_str(s=f"Loss : {round(mean_epoch_loss, 4)}")
            bar.update()

            # Record training loss
            training_loss.append(mean_epoch_loss)
>>>>>>> 508ae48c

            ######################
            # validate the model #
            ######################

            # Prep model for validation
            self.model.eval()

            # We extract the continuous data x_cont, the categorical data x_cat
            # and the correct predictions y for the single batch
            x_cont, x_cat, y = self.extract_batch(next(iter(val_loader)), device)

            # We perfrom the forward pass: compute predicted outputs by passing inputs to the model
            preds = self.model(x_cont=x_cont, x_cat=x_cat)

            # We calculate the loss
            val_epoch_loss = self.criterion(preds, y).item()

            # We record the validation loss
            valid_loss.append(val_epoch_loss)

            if self.metric is not None:
                intermediate_score = self.metric(preds, y)

<<<<<<< HEAD
            # Pruning logic
            if self.trial is not None:
                # We report the score to optuna
                self.trial.report(intermediate_score, step=epoch)
                # We prune the trial if it should be pruned
                if self.trial.should_prune():
=======
            if trial is not None:

                # we report the score to optuna
                trial.report(intermediate_score, step=epoch)

                # we prune the trial if it should be pruned
                if trial.should_prune():
>>>>>>> 508ae48c
                    raise TrialPruned()

            # We look for early stopping
            if self.early_stopping_activated:
                early_stopping(val_epoch_loss, self.model)

            if early_stopping.early_stop:
                break

        return tensor(training_loss), tensor(valid_loss)

<<<<<<< HEAD
    def predict(self, x_cont, x_cat):
=======
    def cross_valid(self, datasets, batch_size, lr, weight_decay, epochs, metric, k=5, early_stopping_activated=False,
                    patience=5, trial=None, seed=None):
        """
        Method that will perform a k-fold cross validation on the model
>>>>>>> 508ae48c

        # We set the model on evaluation mode
        self.model.eval()

        # We return the predictions
        return self.model(x_cont, x_cat).float()

<<<<<<< HEAD

class RFTrainer(Trainer):
    def __init__(self, model, metric):
        """
        Creates a  Trainer that will train and evaluate a Random Forest model.
=======
        :return: returns the score after performing the k-fold cross validation
        """
        # Seed is left to None if fit his called by NNTuner
        if seed is not None:
            manual_seed(seed)

        # we initialize an empty list to store the scores
        score = []
        for i in range(k):

            # we the get the train and the validation datasets of the step we are currently in
            train_set, valid_set, test_set = datasets[i]["train"], datasets[i]["valid"], datasets[i]["test"]

            # we train our model with this train and validation dataset
            self.fit(train_set=train_set, val_set=valid_set, batch_size=batch_size, lr=lr, weight_decay=weight_decay,
                     epochs=epochs, early_stopping_activated=early_stopping_activated, patience=patience,
                     trial=trial, metric=metric)

            # we extract x_cont, x_cat and target from the subset valid_fold
            x_cont = test_set.X_cont
            target = test_set.y
            if test_set.X_cat is not None:
                x_cat = test_set.X_cat
            else:
                x_cat = None

            # we calculate the score with the help of the metric function
            intermediate_score = metric(self.model(x_cont, x_cat).float(), target)

            # we save the score
            score.append(intermediate_score)
>>>>>>> 508ae48c

        :param model: the model to be trained
        """
        super().__init__(model=model, metric=metric)

    def fit(self, train_set, val_set=None):
        """
        Method that will fit the model to the given data

        :param train_set: Pandas dataframe containing the training set
        """

        self.model.fit(train_set.X_cont, train_set.y)

    def predict(self, x_cont, x_cat=None):
        # We return the predictions
        return self.model.predict(x_cont)


def get_kfold_data(dataset, k, i):
    """
        Function that will be used to extract the fold needed

        :param dataset: Petale Dataset containing the data
        :param k: Number of folds
        :param i: the index of the fold that will  represent the validation set

        :return: returns two subset of the dataset, one for the training set and one for the validation set
    """
    # we check some conditions before going further
    assert k > 1
    assert i < k

    # We get the size of one fold
    fold_size = dataset.__len__() // k

    # We initialize a list that will contain the all the indexes of the the items that will be in the training set
    train_idx = []
    for j in range(k):

        # We get all the indexes of the items of the current fold
        idx = range(fold_size * j, fold_size * (j + 1))
        if i == j:
            # We save the indexes of the items of the validation set
            valid_idx = idx
        else:
            # We save the indexes of the items of the training set
            train_idx += idx
<<<<<<< HEAD
    # We return two subsets of the dataset, one representing the training set and one representing the validation set
=======

    # we return two subsets of the dataset, one representing the training set and one representing the validation set
>>>>>>> 508ae48c
    return Subset(dataset, train_idx), Subset(dataset, list(valid_idx))<|MERGE_RESOLUTION|>--- conflicted
+++ resolved
@@ -14,24 +14,16 @@
 
 
 class Trainer:
-<<<<<<< HEAD
     def __init__(self, model, metric, device="cpu"):
-=======
-
-    def __init__(self, model):
->>>>>>> 508ae48c
         """
         Creates a Trainer that will train and evaluate a given model.
 
-        :param model: the model to be trained
-        :param device: the device where we want to run our training, this parameter can take two values : "cpu" or "gpu"
-        :param metric: a function that takes the output of the model and the target and returns  the metric we want
-            to optimize
-        """
-<<<<<<< HEAD
-=======
+        :param model: The model to be trained
+        :param device: The device where we want to run our training, this parameter can take two values : "cpu" or "gpu"
+        :param metric: Function that takes the output of the model and the target and returns  the metric we want
+                       to optimize
+        """
         assert isinstance(model, Module), 'model argument must inherit from torch.nn.Module'
->>>>>>> 508ae48c
 
         # We save the model in the attribute model
         self.model = model
@@ -42,23 +34,21 @@
         # We save the metric
         self.metric = metric
 
-<<<<<<< HEAD
-    def cross_valid(self, datasets, k=5):
-=======
-    def fit(self, train_set, val_set, batch_size, lr, weight_decay, epochs, early_stopping_activated=True,
-            patience=10, device="cpu", trial=None, metric=None, seed=None):
->>>>>>> 508ae48c
+    def cross_valid(self, datasets, k=5, seed=None):
         """
             Method that will perform a cross validation on the model
 
             :param datasets: Petale Datasets representing all the train, test, and valid sets to be used in the cross
              validation
-            :param k: Number of folds#
-
-
+            :param k: Number of folds
+            :param seed: the starting point in generating random numbers
 
             :return: The score after performing the cross validation
         """
+
+        # Seed is left to None if fit is called by NNTuner
+        if seed is not None:
+            manual_seed(seed)
 
         # We initialize an empty list to store the scores
         score = []
@@ -118,7 +108,6 @@
         else:
             x_cat = None
 
-<<<<<<< HEAD
         return x_cont, x_cat, target
 
     @staticmethod
@@ -134,8 +123,8 @@
 
 
 class NNTrainer(Trainer):
-    def __init__(self, model, metric, lr, batch_size, weight_decay, epochs, early_stopping_activated=True,
-                 patience=5, seed=None, device="cpu", trial=None):
+    def __init__(self, model, metric, lr, batch_size, weight_decay, epochs, early_stopping_activated=False,
+                 patience=10, device="cpu", trial=None, seed=None):
         """
         Creates a  Trainer that will train and evaluate a Neural Network model.
 
@@ -147,15 +136,13 @@
         loss stops decreasing
         :param patien
         ce: Int representing how long to wait after last time validation loss improved.
-        :param seed: The starting point in generating random numbers
         :param device: The device where we want to run our training, this parameter can take two values : "cpu" or "gpu"
         :param model: Neural network model to be trained
-        """
-
+        :param seed: The starting point in generating random numbers
+        """
         super().__init__(model=model, metric=metric, device=device)
 
-        if not isinstance(self.model, Module):
-            raise ValueError('model argument must inherit from torch.nn.Module')
+        assert isinstance(model, Module), 'model argument must inherit from torch.nn.Module'
 
         # we save the criterion of that model in the attribute criterion
         self.criterion = model.criterion_function
@@ -174,37 +161,15 @@
 
         :param train_set: Petale Dataset containing the training set
         :param val_set: Petale Dataset containing the valid set
-=======
-        :param train_set: PetaleDataset containing the training set
-        :param val_set: PetaleDataset containing the valid set
-        :param batch_size: Int representing the size of the batches to be used in the train data loader
-        :param lr: Learning rate
-        :param weight_decay: L2 penalty
-        :param epochs: Number of times that the learning algorithm will work through the entire training dataset
-        :param early_stopping_activated: Boolean indicating if we want to early stop
-                                         the training when the validation loss stops decreasing
-        :param patience: Int representing how long to wait after last time validation loss improved.
-        :param device: Device where we want to run our training, this parameter can take two values : "cpu" or "gpu"
-        :param trial: Optuna Trial to report intermediate value
-        :param metric: A function that takes the output of the model and the target and returns the metric we want to
-                       measure
-        :param seed: The starting point in generating random numbers
->>>>>>> 508ae48c
 
 
         :return: Two python lists containing the training losses and the validation losses
         """
-
-<<<<<<< HEAD
+        assert (self.trial is None and self.metric is None) or (self.trial is not None and self.metric is not None)
+
+
         if self.seed is not None:
             manual_seed(self.seed)
-=======
-        assert (trial is None and metric is None) or (trial is not None and metric is not None)
-
-        # Seed is left to None if fit his called by NNEvaluator
-        if seed is not None:
-            manual_seed(seed)
->>>>>>> 508ae48c
 
         # The maximum value of the batch size is the size of the train set
         if len(train_set) < self.batch_size:
@@ -231,17 +196,13 @@
         # We declare the variable which will hold the device we’re training on
         device = device_("cuda" if cuda.is_available() and self.device == "gpu" else "cpu")
 
-<<<<<<< HEAD
-        for epoch in tqdm(range(self.epochs)):
-=======
         # We declare a tqdm loading bar
-        bar = tqdm(range(epochs), position=0, leave=True)
+        bar = tqdm(range(self.epochs), position=0, leave=True)
         bar.set_description(f'Epoch 0')
         bar.set_postfix_str(s=f"Loss : NaN")
 
-        for epoch in range(epochs):
->>>>>>> 508ae48c
-
+        for epoch in range(self.epochs):
+            
             ###################
             # train the model #
             ###################
@@ -271,18 +232,13 @@
                 # We perform a single optimization step (parameter update)
                 optimizer.step()
 
-<<<<<<< HEAD
-            # We record training loss
-            training_loss.append(epoch_loss / len(train_loader))
-=======
             mean_epoch_loss = epoch_loss / len(train_loader)
             bar.set_description(f'Epoch {epoch}')
             bar.set_postfix_str(s=f"Loss : {round(mean_epoch_loss, 4)}")
             bar.update()
 
-            # Record training loss
+            # We record training loss
             training_loss.append(mean_epoch_loss)
->>>>>>> 508ae48c
 
             ######################
             # validate the model #
@@ -307,22 +263,12 @@
             if self.metric is not None:
                 intermediate_score = self.metric(preds, y)
 
-<<<<<<< HEAD
             # Pruning logic
             if self.trial is not None:
                 # We report the score to optuna
                 self.trial.report(intermediate_score, step=epoch)
                 # We prune the trial if it should be pruned
                 if self.trial.should_prune():
-=======
-            if trial is not None:
-
-                # we report the score to optuna
-                trial.report(intermediate_score, step=epoch)
-
-                # we prune the trial if it should be pruned
-                if trial.should_prune():
->>>>>>> 508ae48c
                     raise TrialPruned()
 
             # We look for early stopping
@@ -334,14 +280,7 @@
 
         return tensor(training_loss), tensor(valid_loss)
 
-<<<<<<< HEAD
     def predict(self, x_cont, x_cat):
-=======
-    def cross_valid(self, datasets, batch_size, lr, weight_decay, epochs, metric, k=5, early_stopping_activated=False,
-                    patience=5, trial=None, seed=None):
-        """
-        Method that will perform a k-fold cross validation on the model
->>>>>>> 508ae48c
 
         # We set the model on evaluation mode
         self.model.eval()
@@ -349,45 +288,11 @@
         # We return the predictions
         return self.model(x_cont, x_cat).float()
 
-<<<<<<< HEAD
 
 class RFTrainer(Trainer):
     def __init__(self, model, metric):
         """
         Creates a  Trainer that will train and evaluate a Random Forest model.
-=======
-        :return: returns the score after performing the k-fold cross validation
-        """
-        # Seed is left to None if fit his called by NNTuner
-        if seed is not None:
-            manual_seed(seed)
-
-        # we initialize an empty list to store the scores
-        score = []
-        for i in range(k):
-
-            # we the get the train and the validation datasets of the step we are currently in
-            train_set, valid_set, test_set = datasets[i]["train"], datasets[i]["valid"], datasets[i]["test"]
-
-            # we train our model with this train and validation dataset
-            self.fit(train_set=train_set, val_set=valid_set, batch_size=batch_size, lr=lr, weight_decay=weight_decay,
-                     epochs=epochs, early_stopping_activated=early_stopping_activated, patience=patience,
-                     trial=trial, metric=metric)
-
-            # we extract x_cont, x_cat and target from the subset valid_fold
-            x_cont = test_set.X_cont
-            target = test_set.y
-            if test_set.X_cat is not None:
-                x_cat = test_set.X_cat
-            else:
-                x_cat = None
-
-            # we calculate the score with the help of the metric function
-            intermediate_score = metric(self.model(x_cont, x_cat).float(), target)
-
-            # we save the score
-            score.append(intermediate_score)
->>>>>>> 508ae48c
 
         :param model: the model to be trained
         """
@@ -436,10 +341,5 @@
         else:
             # We save the indexes of the items of the training set
             train_idx += idx
-<<<<<<< HEAD
     # We return two subsets of the dataset, one representing the training set and one representing the validation set
-=======
-
-    # we return two subsets of the dataset, one representing the training set and one representing the validation set
->>>>>>> 508ae48c
     return Subset(dataset, train_idx), Subset(dataset, list(valid_idx))