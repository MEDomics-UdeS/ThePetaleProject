"""
Authors : Mehdi Mitiche

File that contains the class related to the evaluation of the models

"""
from Training.Training import NNTrainer, RFTrainer
from Tuner.Tuner import NNTuner, RFTuner
from torch import manual_seed
from numpy.random import seed as np_seed
from Hyperparameters.constants import *
<<<<<<< HEAD
from Recorder.Recorder import Recorder
from torch.nn import Softmax


=======
import ray
import time
>>>>>>> 48c03752


class Evaluator:
    def __init__(self, evaluation_name, model_generator, sampler, hyper_params, n_trials, metric, k, l=1,
<<<<<<< HEAD
                 direction="minimize", seed=None, plot_hyperparameters_importance=False,
                 plot_intermediate_values=False, plot_parallel_coordinate=False):
=======
                 direction="minimize", seed=None, plot_feature_importance=False, plot_intermediate_values=False,
                 device="cpu", parallelism=True):
>>>>>>> 48c03752
        """
        Class that will be responsible of the evaluation of the model

        :param evaluation_name: String that represents the name of the evaluation
        :param model_generator: instance of the ModelGenerator class that will be responsible of generating the model
        :param sampler: A sampler object that will be called to perform the stratified sampling to get all the train
        and test set for both the inner and the outer training
        :param hyper_params: dictionary containing information of the hyper parameter we want to tune
        :param metric: a function that takes the output of the model and the target and returns  the metric we want
        to optimize
        :param k: Number of folds in the outer cross validation
        :param l: Number of folds in the inner cross validation
        :param n_trials: number of trials we want to perform
        :param direction: direction to specify if we want to maximize or minimize the value of the metric used
        :param seed: the starting point in generating random numbers
        :param plot_hyperparameters_importance: Bool to tell if we want to plot the hyperparameters importance graph
                                                after tuning the hyper parameters
        :param plot_intermediate_values: Bool to tell if we want to plot the intermediate values graph after tuning
<<<<<<< HEAD
        the hyper parameters
        :param plot_parallel_coordinate: Bool to tell if we want to plot the parallel coordinate graph
=======
         the hyper parameters
        :param device: "cpu" or "gpu"
>>>>>>> 48c03752


        """

        # we save the inputs that will be used when tuning the hyper parameters
        self.evaluation_name = evaluation_name
        self.n_trials = n_trials
        self.model_generator = model_generator
        self.sampler = sampler
        self.k = k
        self.l = l
        self.hyper_params = hyper_params
        self.metric = metric
        self.direction = direction
        self.seed = seed
        self.plot_hyperparameters_importance = plot_hyperparameters_importance
        self.plot_intermediate_values = plot_intermediate_values
        self.plot_parallel_coordinate = plot_parallel_coordinate

        assert not (device == 'gpu' and parallelism), "Parallel optimization with gpu is not enabled"

        self.device = device
        self.parallel = parallelism

    def nested_cross_valid(self, **kwargs):
        """
        Method to call when we want to perform a nested cross validation to evaluate a model

        :return: List containing the scores of the model after performing a nested cross validation
        """

        # we set the seed for the sampling
        if self.seed is not None:
            np_seed(self.seed)

        # We get all the train, test, inner train, qnd inner test sets with our sampler
        all_datasets = self.sampler(k=self.k, l=self.l)

        # we set the seed for the complete nested cross valid operation
        if self.seed is not None:
            manual_seed(self.seed)

        # We execute the outter loop in a parallel if we do not train of GPU
        start = time.time()
        subprocess = self.define_subprocess(all_datasets, **kwargs)
        futures = [subprocess.remote(i) for i in range(self.k)]
        scores = ray.get(futures)
        execution_time = time.time() - start
        print(f"Execution time : {execution_time}")

        return scores

    def define_subprocess(self, all_datasets, **kwargs):
        if self.device == "cpu" and self.parallel:
            ray.init()
            verbose = False
        else:
            ray.init(num_cpus=1)
            verbose = True

        @ray.remote(num_cpus=1)
        def subprocess(k):
            """
            Executes one fold of the outter cross valid
            :param k: fold iteration
            :return: score
            """
            # We get the train, test and valid sets
            train_set, test_set, valid_set = self.get_datasets(all_datasets[k])

            # We create the Recorder object to save the result of this experience
            recorder = Recorder(evaluation_name=self.evaluation_name, index=i)

            # We create the tuner to perform the hyperparameters optimization
<<<<<<< HEAD
            tuner = self.create_tuner(datasets=all_datasets[i]["inner"], study_name=f"{self.evaluation_name}_{i}",
                                      **kwargs)
=======
            print(f"Hyperparameter tuning started - K = {k}")
            tuner = self.create_tuner(datasets=all_datasets[k]["inner"],
                                      study_name=f"{self.evaluation_name}_{k}", **kwargs)
>>>>>>> 48c03752

            # We perform the hyper parameters tuning to get the best hyper parameters
            best_hyper_params = tuner.tune(verbose=False)
            print(f"Hyperparameter tuning done - K = {k}")

            # We save the hyperparameters
            recorder.record_hyperparameters(best_hyper_params)

            # We create our model with the best hyper parameters
            model = self.create_model(best_hyper_params=best_hyper_params)

            # We create a trainer to train the model
            trainer = self.create_trainer(model=model, best_hyper_params=best_hyper_params, device=self.device)

            # We train our model with the best hyper parameters
            print(f"Final model training - K = {k}")
            trainer.fit(train_set=train_set, val_set=valid_set, verbose=verbose)

            # We save the trained model
            recorder.record_model(model=model)

            # We extract x_cont, x_cat and target from the test set
            x_cont, x_cat, target = self.extract_data(test_set)

            # We get the predictions
            predictions = trainer.predict(x_cont, x_cat)

            # We initialize the Softmax object
            softmax = Softmax(dim=1)

            # We save the predictions
            recorder.record_predictions(softmax(predictions))

            # We get the score
            score = self.metric(predictions, target)

            # We save the scores, (TO BE UPDATED)
            recorder.record_scores(score=score, metric="ACCURACY")

            # We calculate the score with the help of the metric function
            return self.metric(trainer.predict(x_cont, x_cat), target)

<<<<<<< HEAD
            # We save all the data collected in a file
            recorder.generate_file()

        return scores
=======
        return subprocess
>>>>>>> 48c03752

    @staticmethod
    def extract_data(dataset):
        """
        Method to extract the continuous data, categorical data, and the target

        :param dataset: PetaleDataset or PetaleDataframe containing the data

        :return: Python tuple containing the continuous data, categorical data, and the target
        """
        x_cont = dataset.X_cont
        target = dataset.y
        if dataset.X_cat is not None:
            x_cat = dataset.X_cat
        else:
            x_cat = None

        return x_cont, x_cat, target

    @staticmethod
    def get_datasets(dataset_dictionary):
        """
        Method to extract the train, test, and valid sets

        :param dataset_dictionary: Python dictionary that contains the three sets


        :return: Python tuple containing the train, test, and valid sets
        """
        return dataset_dictionary["train"], dataset_dictionary["test"], dataset_dictionary["valid"]

    def create_tuner(self, datasets, study_name, **kwargs):
        raise NotImplementedError

    def create_model(self, best_hyper_params):
        raise NotImplementedError

    def create_trainer(self, model, **kwargs):
        raise NotImplementedError


class NNEvaluator(Evaluator):

    def __init__(self, evaluation_name, model_generator, sampler, hyper_params, n_trials, metric, k, l=1, max_epochs=100,
<<<<<<< HEAD
                 direction="minimize", seed=None, plot_hyperparameters_importance=False,
                 plot_intermediate_values=False, plot_parallel_coordinate=False):
=======
                 direction="minimize", seed=None, plot_feature_importance=False, plot_intermediate_values=False,
                 device="cpu", parallelism=True):
>>>>>>> 48c03752
        """ sets
 that con
        Class that will be responsible of the evaluation of the Neural Networks models

        :param max_epochs: the maximum number of epochs to do in training

        """
        super().__init__(model_generator=model_generator, sampler=sampler, hyper_params=hyper_params, n_trials=n_trials,
                         metric=metric, k=k, l=l, direction=direction, seed=seed,
<<<<<<< HEAD
                         plot_hyperparameters_importance=plot_hyperparameters_importance,
                         plot_intermediate_values=plot_intermediate_values, evaluation_name=evaluation_name,
                         plot_parallel_coordinate=plot_parallel_coordinate)
=======
                         plot_feature_importance=plot_feature_importance,
                         plot_intermediate_values=plot_intermediate_values,
                         evaluation_name=evaluation_name, device=device, parallelism=parallelism)
>>>>>>> 48c03752

        self.max_epochs = max_epochs

    def create_tuner(self, datasets, study_name, **kwargs):
        """
        Method to create the Tuner object that will be used in the hyper parameters tuning

        :param datasets: Python list that contains all the inner train, inner test, amd inner valid sets
        :param study_name: String that represents the name of the study

        """

        return NNTuner(model_generator=self.model_generator, datasets=datasets,
                       hyper_params=self.hyper_params, n_trials=self.n_trials,
                       metric=self.metric, direction=self.direction, k=self.l,
                       max_epochs=self.max_epochs, study_name=study_name,
                       plot_intermediate_values=self.plot_intermediate_values,
                       plot_hyperparameters_importance=self.plot_hyperparameters_importance,
                       plot_parallel_coordinate=self.plot_parallel_coordinate, **kwargs)

    def create_model(self, best_hyper_params):
        """
        Method to create the Model

        :param best_hyper_params: Python list that contains a set of hyper parameter used in the creation of the neural
         network model
        """
        return self.model_generator(layers=best_hyper_params[LAYERS], dropout=best_hyper_params[DROPOUT],
                                    activation=best_hyper_params[ACTIVATION])

    def create_trainer(self, model, **kwargs):
        """
        Method to create a trainer object that will be used to train of our model

        :param model: The Neural Network model we want to train
        """
        assert 'best_hyper_params' in kwargs.keys(), 'best_hyper_params argument missing'

        best_hyper_params = kwargs['best_hyper_params']

        return NNTrainer(model, epochs=self.max_epochs, batch_size=best_hyper_params[BATCH_SIZE],
                         lr=best_hyper_params[LR], weight_decay=best_hyper_params[WEIGHT_DECAY],
<<<<<<< HEAD
                         metric=None)


class RFEvaluator(Evaluator):
    def __init__(self, evaluation_name, model_generator, sampler, hyper_params, n_trials, metric, k, l=1, max_epochs=100,
                 direction="minimize", seed=None, plot_hyperparameters_importance=False, plot_intermediate_values=False,
                 plot_parallel_coordinate=False):
=======
                         metric=self.metric, device=kwargs.get('device', 'cpu'))


class RFEvaluator(Evaluator):

    def __init__(self, evaluation_name, model_generator, sampler, hyper_params, n_trials, metric, k, l=1,
                 direction="minimize", seed=None, plot_feature_importance=False, plot_intermediate_values=False):
>>>>>>> 48c03752
        """
        Class that will be responsible of the evaluation of the Random Forest models

        """

        super().__init__(model_generator=model_generator, sampler=sampler, hyper_params=hyper_params, n_trials=n_trials,
                         metric=metric, k=k, l=l, direction=direction, seed=seed,
                         plot_intermediate_values=plot_intermediate_values,
<<<<<<< HEAD
                         plot_hyperparameters_importance=plot_hyperparameters_importance,
                         evaluation_name=evaluation_name, plot_parallel_coordinate=plot_parallel_coordinate)
=======
                         plot_feature_importance=plot_feature_importance,
                         evaluation_name=evaluation_name, device="cpu", parallelism=True)
>>>>>>> 48c03752

    def create_tuner(self, datasets, study_name, **kwargs):
        """
        Method to create the Tuner object that will be used in the hyper parameters tuning

        :param datasets: Python list that contains all the inner train, inner test, amd inner valid sets
        :param study_name: String that represents the name of the study


        """
        return RFTuner(study_name=study_name, model_generator=self.model_generator, datasets=datasets,
                       hyper_params=self.hyper_params, n_trials=self.n_trials,
                       metric=self.metric, direction=self.direction, k=self.l,
                       plot_hyperparameters_importance=self.plot_hyperparameters_importance,
                       plot_intermediate_values=self.plot_intermediate_values,
                       plot_parallel_coordinate=self.plot_parallel_coordinate, **kwargs
                       )

    def create_model(self, best_hyper_params):
        """
        Method to create the Model

        :param best_hyper_params: Python list that contains a set of hyper parameter used in the creation of the Random
         Forest model

        """
        return self.model_generator(n_estimators=best_hyper_params[N_ESTIMATORS],
                                    max_features=best_hyper_params[MAX_FEATURES],
                                    max_depth=best_hyper_params[MAX_DEPTH], max_samples=best_hyper_params[MAX_SAMPLES])

    def create_trainer(self, model, **kwargs):
        """
        Method to create a trainer object that will be used to train of our model

        :param model: The Random Forest model we want to train

        """

        return RFTrainer(model=model, metric=self.metric)<|MERGE_RESOLUTION|>--- conflicted
+++ resolved
@@ -9,26 +9,18 @@
 from torch import manual_seed
 from numpy.random import seed as np_seed
 from Hyperparameters.constants import *
-<<<<<<< HEAD
 from Recorder.Recorder import Recorder
 from torch.nn import Softmax
 
 
-=======
 import ray
 import time
->>>>>>> 48c03752
 
 
 class Evaluator:
     def __init__(self, evaluation_name, model_generator, sampler, hyper_params, n_trials, metric, k, l=1,
-<<<<<<< HEAD
-                 direction="minimize", seed=None, plot_hyperparameters_importance=False,
-                 plot_intermediate_values=False, plot_parallel_coordinate=False):
-=======
-                 direction="minimize", seed=None, plot_feature_importance=False, plot_intermediate_values=False,
-                 device="cpu", parallelism=True):
->>>>>>> 48c03752
+                 direction="minimize", seed=None, plot_hyperparameters_importance=False, plot_intermediate_values=False,
+                 plot_parallel_coordinate=False, device="cpu", parallelism=True):
         """
         Class that will be responsible of the evaluation of the model
 
@@ -47,13 +39,10 @@
         :param plot_hyperparameters_importance: Bool to tell if we want to plot the hyperparameters importance graph
                                                 after tuning the hyper parameters
         :param plot_intermediate_values: Bool to tell if we want to plot the intermediate values graph after tuning
-<<<<<<< HEAD
         the hyper parameters
         :param plot_parallel_coordinate: Bool to tell if we want to plot the parallel coordinate graph
-=======
          the hyper parameters
         :param device: "cpu" or "gpu"
->>>>>>> 48c03752
 
 
         """
@@ -125,17 +114,12 @@
             train_set, test_set, valid_set = self.get_datasets(all_datasets[k])
 
             # We create the Recorder object to save the result of this experience
-            recorder = Recorder(evaluation_name=self.evaluation_name, index=i)
+            recorder = Recorder(evaluation_name=self.evaluation_name, index=k)
 
             # We create the tuner to perform the hyperparameters optimization
-<<<<<<< HEAD
-            tuner = self.create_tuner(datasets=all_datasets[i]["inner"], study_name=f"{self.evaluation_name}_{i}",
-                                      **kwargs)
-=======
             print(f"Hyperparameter tuning started - K = {k}")
             tuner = self.create_tuner(datasets=all_datasets[k]["inner"],
                                       study_name=f"{self.evaluation_name}_{k}", **kwargs)
->>>>>>> 48c03752
 
             # We perform the hyper parameters tuning to get the best hyper parameters
             best_hyper_params = tuner.tune(verbose=False)
@@ -175,17 +159,14 @@
             # We save the scores, (TO BE UPDATED)
             recorder.record_scores(score=score, metric="ACCURACY")
 
-            # We calculate the score with the help of the metric function
-            return self.metric(trainer.predict(x_cont, x_cat), target)
-
-<<<<<<< HEAD
             # We save all the data collected in a file
             recorder.generate_file()
 
-        return scores
-=======
+            # We calculate the score with the help of the metric function
+            return self.metric(predictions, target)
+
+
         return subprocess
->>>>>>> 48c03752
 
     @staticmethod
     def extract_data(dataset):
@@ -230,15 +211,9 @@
 class NNEvaluator(Evaluator):
 
     def __init__(self, evaluation_name, model_generator, sampler, hyper_params, n_trials, metric, k, l=1, max_epochs=100,
-<<<<<<< HEAD
-                 direction="minimize", seed=None, plot_hyperparameters_importance=False,
-                 plot_intermediate_values=False, plot_parallel_coordinate=False):
-=======
-                 direction="minimize", seed=None, plot_feature_importance=False, plot_intermediate_values=False,
-                 device="cpu", parallelism=True):
->>>>>>> 48c03752
-        """ sets
- that con
+                 direction="minimize", seed=None, plot_hyperparameters_importance=False, plot_intermediate_values=False,
+                 plot_parallel_coordinate=False, device="cpu", parallelism=True):
+        """
         Class that will be responsible of the evaluation of the Neural Networks models
 
         :param max_epochs: the maximum number of epochs to do in training
@@ -246,15 +221,10 @@
         """
         super().__init__(model_generator=model_generator, sampler=sampler, hyper_params=hyper_params, n_trials=n_trials,
                          metric=metric, k=k, l=l, direction=direction, seed=seed,
-<<<<<<< HEAD
                          plot_hyperparameters_importance=plot_hyperparameters_importance,
-                         plot_intermediate_values=plot_intermediate_values, evaluation_name=evaluation_name,
-                         plot_parallel_coordinate=plot_parallel_coordinate)
-=======
-                         plot_feature_importance=plot_feature_importance,
                          plot_intermediate_values=plot_intermediate_values,
+                         plot_parallel_coordinate=plot_parallel_coordinate,
                          evaluation_name=evaluation_name, device=device, parallelism=parallelism)
->>>>>>> 48c03752
 
         self.max_epochs = max_epochs
 
@@ -297,23 +267,13 @@
 
         return NNTrainer(model, epochs=self.max_epochs, batch_size=best_hyper_params[BATCH_SIZE],
                          lr=best_hyper_params[LR], weight_decay=best_hyper_params[WEIGHT_DECAY],
-<<<<<<< HEAD
-                         metric=None)
+                         metric=self.metric, device=kwargs.get('device', 'cpu'))
 
 
 class RFEvaluator(Evaluator):
-    def __init__(self, evaluation_name, model_generator, sampler, hyper_params, n_trials, metric, k, l=1, max_epochs=100,
-                 direction="minimize", seed=None, plot_hyperparameters_importance=False, plot_intermediate_values=False,
-                 plot_parallel_coordinate=False):
-=======
-                         metric=self.metric, device=kwargs.get('device', 'cpu'))
-
-
-class RFEvaluator(Evaluator):
 
     def __init__(self, evaluation_name, model_generator, sampler, hyper_params, n_trials, metric, k, l=1,
-                 direction="minimize", seed=None, plot_feature_importance=False, plot_intermediate_values=False):
->>>>>>> 48c03752
+                 direction="minimize", seed=None, plot_hyperparameters_importance=False, plot_intermediate_values=False, plot_parallel_coordinate=False):
         """
         Class that will be responsible of the evaluation of the Random Forest models
 
@@ -322,13 +282,9 @@
         super().__init__(model_generator=model_generator, sampler=sampler, hyper_params=hyper_params, n_trials=n_trials,
                          metric=metric, k=k, l=l, direction=direction, seed=seed,
                          plot_intermediate_values=plot_intermediate_values,
-<<<<<<< HEAD
                          plot_hyperparameters_importance=plot_hyperparameters_importance,
-                         evaluation_name=evaluation_name, plot_parallel_coordinate=plot_parallel_coordinate)
-=======
-                         plot_feature_importance=plot_feature_importance,
+                         plot_parallel_coordinate=plot_parallel_coordinate,
                          evaluation_name=evaluation_name, device="cpu", parallelism=True)
->>>>>>> 48c03752
 
     def create_tuner(self, datasets, study_name, **kwargs):
         """
