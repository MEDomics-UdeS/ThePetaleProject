"""
Authors : Mehdi Mitiche

File that contains the class related to the evaluation of the models

"""
from Training.Training import NNTrainer, RFTrainer
from Tuner.Tuner import NNTuner, RFTuner
from torch import manual_seed
from numpy.random import seed as np_seed
from Hyperparameters.constants import *
from Recorder.Recorder import Recorder
from torch.nn import Softmax

import ray
import time
from os import path, mkdir
from shutil import rmtree


class Evaluator:
    def __init__(self, evaluation_name, model_generator, sampler, hyper_params, n_trials, metric, k, l=1,
                 direction="minimize", seed=None, get_hyperparameters_importance=False, get_parallel_coordinate=False,
                 get_optimization_history=False, device="cpu", parallelism=True):
        """
        Class that will be responsible of the evaluation of the model

        :param evaluation_name: String that represents the name of the evaluation
        :param model_generator: instance of the ModelGenerator class that will be responsible of generating the model
        :param sampler: A sampler object that will be called to perform the stratified sampling to get all the train
        and test set for both the inner and the outer training
        :param hyper_params: dictionary containing information of the hyper parameter we want to tune
        :param metric: a function that takes the output of the model and the target and returns  the metric we want
        to optimize
        :param k: Number of folds in the outer cross validation
        :param l: Number of folds in the inner cross validation
        :param n_trials: number of trials we want to perform
        :param direction: direction to specify if we want to maximize or minimize the value of the metric used
        :param seed: the starting point in generating random numbers
        :param get_hyperparameters_importance: Bool to tell if we want to plot the hyperparameters importance graph
                                                after tuning the hyper parameters
        :param get_parallel_coordinate: Bool to tell if we want to plot the parallel coordinate graph after tuning
        the hyper parameters
        :param get_optimization_history: Bool to tell if we want to plot the optimization history graph
         the hyper parameters
        :param device: "cpu" or "gpu"


        """

        # we save the inputs that will be used when tuning the hyper parameters
        self.evaluation_name = evaluation_name
        self.n_trials = n_trials
        self.model_generator = model_generator
        self.sampler = sampler
        self.k = k
        self.l = l
        self.hyper_params = hyper_params
        self.metric = metric
        self.direction = direction
        self.seed = seed
        self.get_hyperparameters_importance = get_hyperparameters_importance
        self.get_parallel_coordinate = get_parallel_coordinate
        self.get_optimization_history = get_optimization_history

        assert not (device == 'gpu' and parallelism), "Parallel optimization with gpu is not enabled"

        self.device = device
        self.parallel = parallelism

    def nested_cross_valid(self, **kwargs):
        """
        Method to call when we want to perform a nested cross validation to evaluate a model

        :return: List containing the scores of the model after performing a nested cross validation
        """

        # we set the seed for the sampling
        if self.seed is not None:
            np_seed(self.seed)

        # We get all the train, test, inner train, qnd inner test sets with our sampler
        all_datasets = self.sampler(k=self.k, l=self.l)

        # we set the seed for the complete nested cross valid operation
        if self.seed is not None:
            manual_seed(self.seed)

        # We execute the outter loop in a parallel if we do not train of GPU
        start = time.time()
        subprocess = self.define_subprocess(all_datasets, **kwargs)
        futures = [subprocess.remote(i) for i in range(self.k)]
        scores = ray.get(futures)
        execution_time = time.time() - start
        print(f"Execution time : {execution_time}")

        return scores

    def define_subprocess(self, all_datasets, **kwargs):
        if self.device == "cpu" and self.parallel:
            ray.init()
            verbose = False
        else:
            ray.init(num_cpus=1)
            verbose = True

        @ray.remote(num_cpus=1)
        def subprocess(k):
            """
            Executes one fold of the outter cross valid
            :param k: fold iteration
            :return: score
            """
            # We get the train, test and valid sets
            train_set, test_set, valid_set = self.get_datasets(all_datasets[k])

            # We create the Recorder object to save the result of this experience
            recorder = Recorder(evaluation_name=self.evaluation_name, index=k)

            # We create the tuner to perform the hyperparameters optimization
            print(f"Hyperparameter tuning started - K = {k}")
            tuner = self.create_tuner(datasets=all_datasets[k]["inner"],
                                      study_name=f"{self.evaluation_name}_{k}", **kwargs)

            # We perform the hyper parameters tuning to get the best hyper parameters
            best_hyper_params = tuner.tune(verbose=False)
            print(f"Hyperparameter tuning done - K = {k}")

            # We save the hyperparameters
            recorder.record_hyperparameters(best_hyper_params)

            # We create our model with the best hyper parameters
            model = self.create_model(best_hyper_params=best_hyper_params)

            # We create a trainer to train the model
            trainer = self.create_trainer(model=model, best_hyper_params=best_hyper_params, device=self.device)

            # We train our model with the best hyper parameters
            print(f"Final model training - K = {k}")
            trainer.fit(train_set=train_set, val_set=valid_set, verbose=verbose)

            # We save the trained model
            recorder.record_model(model=model)

            # We extract x_cont, x_cat and target from the test set
            x_cont, x_cat, target = self.extract_data(test_set)

            # We get the predictions
            predictions = trainer.predict(x_cont, x_cat)

            # We initialize the Softmax object
            softmax = Softmax(dim=1)

            # We save the predictions
            recorder.record_predictions(softmax(predictions))

            # We get the score
            score = self.metric(predictions, target)

            # We save the scores, (TO BE UPDATED)
            recorder.record_scores(score=score, metric="ACCURACY")

            # We save all the data collected in a file
            recorder.generate_file()

            # We calculate the score with the help of the metric function
            return self.metric(predictions, target)

        return subprocess

    @staticmethod
    def extract_data(dataset):
        """
        Method to extract the continuous data, categorical data, and the target

        :param dataset: PetaleDataset or PetaleDataframe containing the data

        :return: Python tuple containing the continuous data, categorical data, and the target
        """
        x_cont = dataset.X_cont
        target = dataset.y
        if dataset.X_cat is not None:
            x_cat = dataset.X_cat
        else:
            x_cat = None

        return x_cont, x_cat, target

    @staticmethod
    def get_datasets(dataset_dictionary):
        """
        Method to extract the train, test, and valid sets

        :param dataset_dictionary: Python dictionary that contains the three sets


        :return: Python tuple containing the train, test, and valid sets
        """
        return dataset_dictionary["train"], dataset_dictionary["test"], dataset_dictionary["valid"]

    def create_tuner(self, datasets, study_name, **kwargs):
        raise NotImplementedError

    def create_model(self, best_hyper_params):
        raise NotImplementedError

    def create_trainer(self, model, **kwargs):
        raise NotImplementedError


class NNEvaluator(Evaluator):

    def __init__(self, evaluation_name, model_generator, sampler, hyper_params, n_trials, metric, k, l=1,
                 max_epochs=100,
<<<<<<< HEAD
                 direction="minimize", seed=None, plot_feature_importance=False, plot_intermediate_values=False,
                 device="cpu", parallelism=True):
        """ sets
 that con
=======
                 direction="minimize", seed=None, get_hyperparameters_importance=False, get_parallel_coordinate=False,
                 get_optimization_history=False, device="cpu", parallelism=True):
        """
>>>>>>> a82f1089
        Class that will be responsible of the evaluation of the Neural Networks models

        :param max_epochs: the maximum number of epochs to do in training

        """
        super().__init__(model_generator=model_generator, sampler=sampler, hyper_params=hyper_params, n_trials=n_trials,
                         metric=metric, k=k, l=l, direction=direction, seed=seed,
                         get_hyperparameters_importance=get_hyperparameters_importance,
                         get_parallel_coordinate=get_parallel_coordinate,
                         get_optimization_history=get_optimization_history,
                         evaluation_name=evaluation_name, device=device, parallelism=parallelism)

        self.max_epochs = max_epochs

    def nested_cross_valid(self, **kwargs):

        # We create the checkpoints folder where the early stopper will save the models
        if not path.exists(path.join("./checkpoints")):
            mkdir(path.join("./checkpoints"))

        scores = super().nested_cross_valid()

        # We delete the files created to save the checkpoints of our model by the early stopper
        if path.exists(path.join("./checkpoints")):
            rmtree(path.join("./checkpoints"))

        return scores

    def create_tuner(self, datasets, study_name, **kwargs):
        """
        Method to create the Tuner object that will be used in the hyper parameters tuning

        :param datasets: Python list that contains all the inner train, inner test, amd inner valid sets
        :param study_name: String that represents the name of the study

        """

        return NNTuner(model_generator=self.model_generator, datasets=datasets,
                       hyper_params=self.hyper_params, n_trials=self.n_trials,
                       metric=self.metric, direction=self.direction, k=self.l,
                       max_epochs=self.max_epochs, study_name=study_name,
                       get_parallel_coordinate=self.get_parallel_coordinate,
                       get_hyperparameters_importance=self.get_hyperparameters_importance,
                       get_optimization_history=self.get_optimization_history, **kwargs)

    def create_model(self, best_hyper_params):
        """
        Method to create the Model

        :param best_hyper_params: Python list that contains a set of hyper parameter used in the creation of the neural
         network model
        """
        return self.model_generator(layers=best_hyper_params[LAYERS], dropout=best_hyper_params[DROPOUT],
                                    activation=best_hyper_params[ACTIVATION])

    def create_trainer(self, model, **kwargs):
        """
        Method to create a trainer object that will be used to train of our model

        :param model: The Neural Network model we want to train
        """
        assert 'best_hyper_params' in kwargs.keys(), 'best_hyper_params argument missing'

        best_hyper_params = kwargs['best_hyper_params']

        return NNTrainer(model, epochs=self.max_epochs, batch_size=best_hyper_params[BATCH_SIZE],
                         lr=best_hyper_params[LR], weight_decay=best_hyper_params[WEIGHT_DECAY],
                         metric=self.metric, device=kwargs.get('device', 'cpu'))


class RFEvaluator(Evaluator):

    def __init__(self, evaluation_name, model_generator, sampler, hyper_params, n_trials, metric, k, l=1,
                 direction="minimize", seed=None, get_hyperparameters_importance=False, get_parallel_coordinate=False,
                 get_optimization_history=False):
        """
        Class that will be responsible of the evaluation of the Random Forest models

        """

        super().__init__(model_generator=model_generator, sampler=sampler, hyper_params=hyper_params, n_trials=n_trials,
                         metric=metric, k=k, l=l, direction=direction, seed=seed,
                         get_parallel_coordinate=get_parallel_coordinate,
                         get_hyperparameters_importance=get_hyperparameters_importance,
                         get_optimization_history=get_optimization_history,
                         evaluation_name=evaluation_name, device="cpu", parallelism=True)

    def create_tuner(self, datasets, study_name, **kwargs):
        """
        Method to create the Tuner object that will be used in the hyper parameters tuning

        :param datasets: Python list that contains all the inner train, inner test, amd inner valid sets
        :param study_name: String that represents the name of the study


        """
        return RFTuner(study_name=study_name, model_generator=self.model_generator, datasets=datasets,
                       hyper_params=self.hyper_params, n_trials=self.n_trials,
                       metric=self.metric, direction=self.direction, k=self.l,
                       get_hyperparameters_importance=self.get_hyperparameters_importance,
                       get_parallel_coordinate=self.get_parallel_coordinate,
                       get_optimization_history=self.get_optimization_history, **kwargs
                       )

    def create_model(self, best_hyper_params):
        """
        Method to create the Model

        :param best_hyper_params: Python list that contains a set of hyper parameter used in the creation of the Random
         Forest model

        """
        return self.model_generator(n_estimators=best_hyper_params[N_ESTIMATORS],
                                    max_features=best_hyper_params[MAX_FEATURES],
                                    max_depth=best_hyper_params[MAX_DEPTH], max_samples=best_hyper_params[MAX_SAMPLES])

    def create_trainer(self, model, **kwargs):
        """
        Method to create a trainer object that will be used to train of our model

        :param model: The Random Forest model we want to train

        """

        return RFTrainer(model=model, metric=self.metric)<|MERGE_RESOLUTION|>--- conflicted
+++ resolved
@@ -212,16 +212,9 @@
 
     def __init__(self, evaluation_name, model_generator, sampler, hyper_params, n_trials, metric, k, l=1,
                  max_epochs=100,
-<<<<<<< HEAD
-                 direction="minimize", seed=None, plot_feature_importance=False, plot_intermediate_values=False,
-                 device="cpu", parallelism=True):
-        """ sets
- that con
-=======
                  direction="minimize", seed=None, get_hyperparameters_importance=False, get_parallel_coordinate=False,
                  get_optimization_history=False, device="cpu", parallelism=True):
         """
->>>>>>> a82f1089
         Class that will be responsible of the evaluation of the Neural Networks models
 
         :param max_epochs: the maximum number of epochs to do in training
